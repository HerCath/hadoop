--- conflicted
+++ resolved
@@ -104,14 +104,7 @@
     HAUtil.setAllowStandbyReads(conf, true);
     
     if (clusterType == TestType.SHARED_DIR_HA) {
-<<<<<<< HEAD
-      MiniDFSNNTopology topology = new MiniDFSNNTopology()
-        .addNameservice(new MiniDFSNNTopology.NSConf("ns1")
-          .addNN(new MiniDFSNNTopology.NNConf("nn1").setHttpPort(10001))
-          .addNN(new MiniDFSNNTopology.NNConf("nn2").setHttpPort(10002)));
-=======
       MiniDFSNNTopology topology = MiniQJMHACluster.createDefaultTopology();
->>>>>>> 6266273c
       cluster = new MiniDFSCluster.Builder(conf)
         .nnTopology(topology)
         .numDataNodes(0)
@@ -123,10 +116,6 @@
       miniQjmHaCluster = builder.build();
       cluster = miniQjmHaCluster.getDfsCluster();
     }
-<<<<<<< HEAD
-    
-=======
->>>>>>> 6266273c
     cluster.waitActive();
     
     nn0 = cluster.getNameNode(0);

/**
 * Licensed to the Apache Software Foundation (ASF) under one
 * or more contributor license agreements.  See the NOTICE file
 * distributed with this work for additional information
 * regarding copyright ownership.  The ASF licenses this file
 * to you under the Apache License, Version 2.0 (the
 * "License"); you may not use this file except in compliance
 * with the License.  You may obtain a copy of the License at
 *
 *     http://www.apache.org/licenses/LICENSE-2.0
 *
 * Unless required by applicable law or agreed to in writing, software
 * distributed under the License is distributed on an "AS IS" BASIS,
 * WITHOUT WARRANTIES OR CONDITIONS OF ANY KIND, either express or implied.
 * See the License for the specific language governing permissions and
 * limitations under the License.
 */
package org.apache.hadoop.hdfs.tools;

import java.io.BufferedReader;
import java.io.IOException;
import java.io.InputStream;
import java.io.InputStreamReader;
import java.io.PrintStream;
<<<<<<< HEAD
=======
import java.net.URI;
>>>>>>> fbf12270
import java.net.URL;
import java.net.URLConnection;
import java.net.URLEncoder;
import java.security.PrivilegedExceptionAction;

import org.apache.hadoop.classification.InterfaceAudience;
import org.apache.hadoop.conf.Configuration;
import org.apache.hadoop.conf.Configured;
import org.apache.hadoop.fs.FileSystem;
import org.apache.hadoop.hdfs.DFSUtil;
import org.apache.hadoop.hdfs.DistributedFileSystem;
import org.apache.hadoop.hdfs.HAUtil;
import org.apache.hadoop.hdfs.HdfsConfiguration;
import org.apache.hadoop.hdfs.server.namenode.NamenodeFsck;
<<<<<<< HEAD
import org.apache.hadoop.http.HttpConfig;
import org.apache.hadoop.security.SecurityUtil;
=======
import org.apache.hadoop.hdfs.web.URLConnectionFactory;
>>>>>>> fbf12270
import org.apache.hadoop.security.UserGroupInformation;
import org.apache.hadoop.security.authentication.client.AuthenticationException;
import org.apache.hadoop.util.StringUtils;
import org.apache.hadoop.util.Tool;
import org.apache.hadoop.util.ToolRunner;

/**
 * This class provides rudimentary checking of DFS volumes for errors and
 * sub-optimal conditions.
 * <p>The tool scans all files and directories, starting from an indicated
 *  root path. The following abnormal conditions are detected and handled:</p>
 * <ul>
 * <li>files with blocks that are completely missing from all datanodes.<br/>
 * In this case the tool can perform one of the following actions:
 *  <ul>
 *      <li>none ({@link org.apache.hadoop.hdfs.server.namenode.NamenodeFsck#FIXING_NONE})</li>
 *      <li>move corrupted files to /lost+found directory on DFS
 *      ({@link org.apache.hadoop.hdfs.server.namenode.NamenodeFsck#FIXING_MOVE}). Remaining data blocks are saved as a
 *      block chains, representing longest consecutive series of valid blocks.</li>
 *      <li>delete corrupted files ({@link org.apache.hadoop.hdfs.server.namenode.NamenodeFsck#FIXING_DELETE})</li>
 *  </ul>
 *  </li>
 *  <li>detect files with under-replicated or over-replicated blocks</li>
 *  </ul>
 *  Additionally, the tool collects a detailed overall DFS statistics, and
 *  optionally can print detailed statistics on block locations and replication
 *  factors of each file.
 *  The tool also provides and option to filter open files during the scan.
 *  
 */
@InterfaceAudience.Private
public class DFSck extends Configured implements Tool {
  static{
    HdfsConfiguration.init();
  }

  private static final String USAGE = "Usage: DFSck <path> "
      + "[-list-corruptfileblocks | "
      + "[-move | -delete | -openforwrite] "
      + "[-files [-blocks [-locations | -racks]]]]\n"
      + "\t<path>\tstart checking from this path\n"
      + "\t-move\tmove corrupted files to /lost+found\n"
      + "\t-delete\tdelete corrupted files\n"
      + "\t-files\tprint out files being checked\n"
      + "\t-openforwrite\tprint out files opened for write\n"
<<<<<<< HEAD
=======
      + "\t-includeSnapshots\tinclude snapshot data if the given path"
      + " indicates a snapshottable directory or there are "
      + "snapshottable directories under it\n"
>>>>>>> fbf12270
      + "\t-list-corruptfileblocks\tprint out list of missing "
      + "blocks and files they belong to\n"
      + "\t-blocks\tprint out block report\n"
      + "\t-locations\tprint out locations for every block\n"
<<<<<<< HEAD
      + "\t-racks\tprint out network topology for data-node locations\n"
      + "\t\tBy default fsck ignores files opened for write, "
      + "use -openforwrite to report such files. They are usually "
      + " tagged CORRUPT or HEALTHY depending on their block "
      + "allocation status";
=======
      + "\t-racks\tprint out network topology for data-node locations\n\n"
      + "Please Note:\n"
      + "\t1. By default fsck ignores files opened for write, "
      + "use -openforwrite to report such files. They are usually "
      + " tagged CORRUPT or HEALTHY depending on their block "
      + "allocation status\n"
      + "\t2. Option -includeSnapshots should not be used for comparing stats,"
      + " should be used only for HEALTH check, as this may contain duplicates"
      + " if the same file present in both original fs tree "
      + "and inside snapshots.";
>>>>>>> fbf12270
  
  private final UserGroupInformation ugi;
  private final PrintStream out;
  private final URLConnectionFactory connectionFactory;
  private final boolean isSpnegoEnabled;

  /**
   * Filesystem checker.
   * @param conf current Configuration
   */
  public DFSck(Configuration conf) throws IOException {
    this(conf, System.out);
  }

  public DFSck(Configuration conf, PrintStream out) throws IOException {
    super(conf);
    this.ugi = UserGroupInformation.getCurrentUser();
    this.out = out;
    this.connectionFactory = URLConnectionFactory
        .newDefaultURLConnectionFactory(conf);
    this.isSpnegoEnabled = UserGroupInformation.isSecurityEnabled();
  }

  /**
   * Print fsck usage information
   */
  static void printUsage(PrintStream out) {
    out.println(USAGE + "\n");
    ToolRunner.printGenericCommandUsage(out);
  }
  /**
   * @param args
   */
  @Override
  public int run(final String[] args) throws IOException {
    if (args.length == 0) {
      printUsage(System.err);
      return -1;
    }

    try {
      return UserGroupInformation.getCurrentUser().doAs(
          new PrivilegedExceptionAction<Integer>() {
            @Override
            public Integer run() throws Exception {
              return doWork(args);
            }
          });
    } catch (InterruptedException e) {
      throw new IOException(e);
    }
  }
  
  /*
   * To get the list, we need to call iteratively until the server says
   * there is no more left.
   */
  private Integer listCorruptFileBlocks(String dir, String baseUrl)
      throws IOException {
    int errCode = -1;
    int numCorrupt = 0;
    int cookie = 0;
    final String noCorruptLine = "has no CORRUPT files";
    final String noMoreCorruptLine = "has no more CORRUPT files";
    final String cookiePrefix = "Cookie:";
    boolean allDone = false;
    while (!allDone) {
      final StringBuffer url = new StringBuffer(baseUrl);
      if (cookie > 0) {
        url.append("&startblockafter=").append(String.valueOf(cookie));
      }
      URL path = new URL(url.toString());
<<<<<<< HEAD
      URLConnection connection = SecurityUtil.openSecureHttpConnection(path);
=======
      URLConnection connection;
      try {
        connection = connectionFactory.openConnection(path, isSpnegoEnabled);
      } catch (AuthenticationException e) {
        throw new IOException(e);
      }
>>>>>>> fbf12270
      InputStream stream = connection.getInputStream();
      BufferedReader input = new BufferedReader(new InputStreamReader(
          stream, "UTF-8"));
      try {
        String line = null;
        while ((line = input.readLine()) != null) {
          if (line.startsWith(cookiePrefix)){
            try{
              cookie = Integer.parseInt(line.split("\t")[1]);
            } catch (Exception e){
              allDone = true;
              break;
            }
            continue;
          }
          if ((line.endsWith(noCorruptLine)) ||
              (line.endsWith(noMoreCorruptLine)) ||
              (line.endsWith(NamenodeFsck.NONEXISTENT_STATUS))) {
            allDone = true;
            break;
          }
          if ((line.isEmpty())
              || (line.startsWith("FSCK started by"))
              || (line.startsWith("The filesystem under path")))
            continue;
          numCorrupt++;
          if (numCorrupt == 1) {
            out.println("The list of corrupt files under path '"
                + dir + "' are:");
          }
          out.println(line);
        }
      } finally {
        input.close();
      }
    }
    out.println("The filesystem under path '" + dir + "' has " 
        + numCorrupt + " CORRUPT files");
    if (numCorrupt == 0)
      errCode = 0;
    return errCode;
  }
  
  /**
   * Derive the namenode http address from the current file system,
   * either default or as set by "-fs" in the generic options.
   * @return Returns http address or null if failure.
   * @throws IOException if we can't determine the active NN address
   */
<<<<<<< HEAD
  private String getCurrentNamenodeAddress() throws IOException {
=======
  private URI getCurrentNamenodeAddress() throws IOException {
>>>>>>> fbf12270
    //String nnAddress = null;
    Configuration conf = getConf();

    //get the filesystem object to verify it is an HDFS system
    FileSystem fs;
    try {
      fs = FileSystem.get(conf);
    } catch (IOException ioe) {
      System.err.println("FileSystem is inaccessible due to:\n"
          + StringUtils.stringifyException(ioe));
      return null;
    }
    if (!(fs instanceof DistributedFileSystem)) {
      System.err.println("FileSystem is " + fs.getUri());
      return null;
    }
    
<<<<<<< HEAD
    return DFSUtil.getInfoServer(HAUtil.getAddressOfActive(fs), conf, false);
  }

  private int doWork(final String[] args) throws IOException {
    final StringBuilder url = new StringBuilder(HttpConfig.getSchemePrefix());
=======
    return DFSUtil.getInfoServer(HAUtil.getAddressOfActive(fs), conf,
        DFSUtil.getHttpClientScheme(conf));
  }

  private int doWork(final String[] args) throws IOException {
    final StringBuilder url = new StringBuilder();
>>>>>>> fbf12270
    
    URI namenodeAddress = getCurrentNamenodeAddress();
    if (namenodeAddress == null) {
      //Error message already output in {@link #getCurrentNamenodeAddress()}
      System.err.println("DFSck exiting.");
      return 0;
    }

    url.append(namenodeAddress.toString());
    System.err.println("Connecting to namenode via " + url.toString());
    
    url.append("/fsck?ugi=").append(ugi.getShortUserName());
    String dir = null;
    boolean doListCorruptFileBlocks = false;
    for (int idx = 0; idx < args.length; idx++) {
      if (args[idx].equals("-move")) { url.append("&move=1"); }
      else if (args[idx].equals("-delete")) { url.append("&delete=1"); }
      else if (args[idx].equals("-files")) { url.append("&files=1"); }
      else if (args[idx].equals("-openforwrite")) { url.append("&openforwrite=1"); }
      else if (args[idx].equals("-blocks")) { url.append("&blocks=1"); }
      else if (args[idx].equals("-locations")) { url.append("&locations=1"); }
      else if (args[idx].equals("-racks")) { url.append("&racks=1"); }
      else if (args[idx].equals("-list-corruptfileblocks")) {
        url.append("&listcorruptfileblocks=1");
        doListCorruptFileBlocks = true;
      } else if (args[idx].equals("-includeSnapshots")) {
        url.append("&includeSnapshots=1");
      } else if (!args[idx].startsWith("-")) {
        if (null == dir) {
          dir = args[idx];
        } else {
          System.err.println("fsck: can only operate on one path at a time '"
              + args[idx] + "'");
          printUsage(System.err);
          return -1;
        }
      } else {
        System.err.println("fsck: Illegal option '" + args[idx] + "'");
        printUsage(System.err);
        return -1;
      }
    }
    if (null == dir) {
      dir = "/";
    }
    url.append("&path=").append(URLEncoder.encode(dir, "UTF-8"));
    if (doListCorruptFileBlocks) {
      return listCorruptFileBlocks(dir, url.toString());
    }
    URL path = new URL(url.toString());
<<<<<<< HEAD
    URLConnection connection = SecurityUtil.openSecureHttpConnection(path);
=======
    URLConnection connection;
    try {
      connection = connectionFactory.openConnection(path, isSpnegoEnabled);
    } catch (AuthenticationException e) {
      throw new IOException(e);
    }
>>>>>>> fbf12270
    InputStream stream = connection.getInputStream();
    BufferedReader input = new BufferedReader(new InputStreamReader(
                                              stream, "UTF-8"));
    String line = null;
    String lastLine = null;
    int errCode = -1;
    try {
      while ((line = input.readLine()) != null) {
        out.println(line);
        lastLine = line;
      }
    } finally {
      input.close();
    }
    if (lastLine.endsWith(NamenodeFsck.HEALTHY_STATUS)) {
      errCode = 0;
    } else if (lastLine.endsWith(NamenodeFsck.CORRUPT_STATUS)) {
      errCode = 1;
    } else if (lastLine.endsWith(NamenodeFsck.NONEXISTENT_STATUS)) {
      errCode = 0;
    }
    return errCode;
  }

  public static void main(String[] args) throws Exception {
    // -files option is also used by GenericOptionsParser
    // Make sure that is not the first argument for fsck
    int res = -1;
    if ((args.length == 0) || ("-files".equals(args[0]))) {
      printUsage(System.err);
      ToolRunner.printGenericCommandUsage(System.err);
    } else if (DFSUtil.parseHelpArgument(args, USAGE, System.out, true)) {
      res = 0;
    } else {
      res = ToolRunner.run(new DFSck(new HdfsConfiguration()), args);
    }
    System.exit(res);
  }
}<|MERGE_RESOLUTION|>--- conflicted
+++ resolved
@@ -22,10 +22,7 @@
 import java.io.InputStream;
 import java.io.InputStreamReader;
 import java.io.PrintStream;
-<<<<<<< HEAD
-=======
 import java.net.URI;
->>>>>>> fbf12270
 import java.net.URL;
 import java.net.URLConnection;
 import java.net.URLEncoder;
@@ -40,12 +37,7 @@
 import org.apache.hadoop.hdfs.HAUtil;
 import org.apache.hadoop.hdfs.HdfsConfiguration;
 import org.apache.hadoop.hdfs.server.namenode.NamenodeFsck;
-<<<<<<< HEAD
-import org.apache.hadoop.http.HttpConfig;
-import org.apache.hadoop.security.SecurityUtil;
-=======
 import org.apache.hadoop.hdfs.web.URLConnectionFactory;
->>>>>>> fbf12270
 import org.apache.hadoop.security.UserGroupInformation;
 import org.apache.hadoop.security.authentication.client.AuthenticationException;
 import org.apache.hadoop.util.StringUtils;
@@ -91,23 +83,13 @@
       + "\t-delete\tdelete corrupted files\n"
       + "\t-files\tprint out files being checked\n"
       + "\t-openforwrite\tprint out files opened for write\n"
-<<<<<<< HEAD
-=======
       + "\t-includeSnapshots\tinclude snapshot data if the given path"
       + " indicates a snapshottable directory or there are "
       + "snapshottable directories under it\n"
->>>>>>> fbf12270
       + "\t-list-corruptfileblocks\tprint out list of missing "
       + "blocks and files they belong to\n"
       + "\t-blocks\tprint out block report\n"
       + "\t-locations\tprint out locations for every block\n"
-<<<<<<< HEAD
-      + "\t-racks\tprint out network topology for data-node locations\n"
-      + "\t\tBy default fsck ignores files opened for write, "
-      + "use -openforwrite to report such files. They are usually "
-      + " tagged CORRUPT or HEALTHY depending on their block "
-      + "allocation status";
-=======
       + "\t-racks\tprint out network topology for data-node locations\n\n"
       + "Please Note:\n"
       + "\t1. By default fsck ignores files opened for write, "
@@ -118,7 +100,6 @@
       + " should be used only for HEALTH check, as this may contain duplicates"
       + " if the same file present in both original fs tree "
       + "and inside snapshots.";
->>>>>>> fbf12270
   
   private final UserGroupInformation ugi;
   private final PrintStream out;
@@ -191,16 +172,12 @@
         url.append("&startblockafter=").append(String.valueOf(cookie));
       }
       URL path = new URL(url.toString());
-<<<<<<< HEAD
-      URLConnection connection = SecurityUtil.openSecureHttpConnection(path);
-=======
       URLConnection connection;
       try {
         connection = connectionFactory.openConnection(path, isSpnegoEnabled);
       } catch (AuthenticationException e) {
         throw new IOException(e);
       }
->>>>>>> fbf12270
       InputStream stream = connection.getInputStream();
       BufferedReader input = new BufferedReader(new InputStreamReader(
           stream, "UTF-8"));
@@ -250,11 +227,7 @@
    * @return Returns http address or null if failure.
    * @throws IOException if we can't determine the active NN address
    */
-<<<<<<< HEAD
-  private String getCurrentNamenodeAddress() throws IOException {
-=======
   private URI getCurrentNamenodeAddress() throws IOException {
->>>>>>> fbf12270
     //String nnAddress = null;
     Configuration conf = getConf();
 
@@ -272,20 +245,12 @@
       return null;
     }
     
-<<<<<<< HEAD
-    return DFSUtil.getInfoServer(HAUtil.getAddressOfActive(fs), conf, false);
-  }
-
-  private int doWork(final String[] args) throws IOException {
-    final StringBuilder url = new StringBuilder(HttpConfig.getSchemePrefix());
-=======
     return DFSUtil.getInfoServer(HAUtil.getAddressOfActive(fs), conf,
         DFSUtil.getHttpClientScheme(conf));
   }
 
   private int doWork(final String[] args) throws IOException {
     final StringBuilder url = new StringBuilder();
->>>>>>> fbf12270
     
     URI namenodeAddress = getCurrentNamenodeAddress();
     if (namenodeAddress == null) {
@@ -336,16 +301,12 @@
       return listCorruptFileBlocks(dir, url.toString());
     }
     URL path = new URL(url.toString());
-<<<<<<< HEAD
-    URLConnection connection = SecurityUtil.openSecureHttpConnection(path);
-=======
     URLConnection connection;
     try {
       connection = connectionFactory.openConnection(path, isSpnegoEnabled);
     } catch (AuthenticationException e) {
       throw new IOException(e);
     }
->>>>>>> fbf12270
     InputStream stream = connection.getInputStream();
     BufferedReader input = new BufferedReader(new InputStreamReader(
                                               stream, "UTF-8"));
